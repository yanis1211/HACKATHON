--- conflicted
+++ resolved
@@ -61,6 +61,20 @@
 
 **Important :** les codes INSEE sont gérés en chaîne (`01`, `2A`, `2B`), et les départements `97*` / `98*` sont filtrés.
 
+Le moteur charge automatiquement des mocks si un fichier est manquant. Pour créer manuellement des CSV, vous pouvez vous inspirer de `scripts/generate_mock_data.py` ou déposer vos propres extractions dans `data/manual/` en respectant les schémas ci-dessus.
+
+## Pharmacies (données officielles)
+
+Si vous voulez activer la recherche des pharmacies dans l'application, placez le fichier officiel fourni par Santé publique France dans `data/manual/`.
+
+- Nom attendu : `santefr-lieux-vaccination-grippe-pharmacie.csv`
+- Source officielle : https://www.data.gouv.fr/datasets/lieux-de-vaccination-contre-la-grippe-pharmacies-sante-fr/
+
+Le loader priorise ce fichier manuel (séparateur `;`) et utilise les colonnes `Finess`, `Titre`, `Adresse_voie 1`, `Adresse_codepostal`, `Adresse_ville`, `Adresse_latitude`, `Adresse_longitude` pour construire la liste des lieux. Si le fichier est présent, la fonctionnalité "Pharmacies" dans le dashboard lira directement ces lieux sans appeler l'API Overpass.
+
+Remarques :
+- Le champ `Modalites_accueil` contient du HTML/texte libre (horaires, modalités RDV) — on peut implémenter un nettoyage si nécessaire.
+- Si vous préférez récupérer les lieux depuis OpenStreetMap, utilisez `src/etl/fetch_pharmacies.py` (interroge Overpass). Attention aux quotas des services publics.
 ## 6. Flux de transformation
 
 1. **Normalisation** : chaque CSV est aligné (`departement`, `semaine`).
@@ -101,22 +115,6 @@
 si couverture_mois ≥ cible => allocation *= 0.1
 ```
 
-<<<<<<< HEAD
-Le moteur charge automatiquement des mocks si un fichier est manquant. Pour créer manuellement des CSV, vous pouvez vous inspirer de `scripts/generate_mock_data.py` ou déposer vos propres extractions dans `data/manual/` en respectant les schémas ci-dessus.
-
-## Pharmacies (données officielles)
-
-Si vous voulez activer la recherche des pharmacies dans l'application, placez le fichier officiel fourni par Santé publique France dans `data/manual/`.
-
-- Nom attendu : `santefr-lieux-vaccination-grippe-pharmacie.csv`
-- Source officielle : https://www.data.gouv.fr/datasets/lieux-de-vaccination-contre-la-grippe-pharmacies-sante-fr/
-
-Le loader priorise ce fichier manuel (séparateur `;`) et utilise les colonnes `Finess`, `Titre`, `Adresse_voie 1`, `Adresse_codepostal`, `Adresse_ville`, `Adresse_latitude`, `Adresse_longitude` pour construire la liste des lieux. Si le fichier est présent, la fonctionnalité "Pharmacies" dans le dashboard lira directement ces lieux sans appeler l'API Overpass.
-
-Remarques :
-- Le champ `Modalites_accueil` contient du HTML/texte libre (horaires, modalités RDV) — on peut implémenter un nettoyage si nécessaire.
-- Si vous préférez récupérer les lieux depuis OpenStreetMap, utilisez `src/etl/fetch_pharmacies.py` (interroge Overpass). Attention aux quotas des services publics.
-=======
 Le tableau affiche `allocation_proposée`, `stock_restant` et un badge “Historique / Prévision”.
 
 ## 8. Utilisation pas à pas
@@ -167,5 +165,4 @@
 - Les départements manquants ou incohérents se voient attribuer des valeurs mock pour garder une démo fluide.
 - Pour ajouter des jeux de données optionnels (météo, socio-démo), l’architecture de `core/data_loader.py` permet de fusionner de nouvelles sources.
 
----
->>>>>>> 9bc5b657
+---